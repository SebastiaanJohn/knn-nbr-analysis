"""This module contains functions for loading and partitioning the dataset."""

import argparse
import logging
from datetime import datetime

import numpy as np
import pandas as pd


def load_data(
    history_file: str,
    future_file: str,
    min_orders: int = 1
) -> tuple[pd.DataFrame, pd.DataFrame]:
    """Prepare data for the given file.

    We remove customers who have less then k orders in one of the two dataframes.
    If a customer has less than k orders in the history dataframe, we remove
    all of their orders from the future dataframe as well.

    Args:
        history_file (str): CSV file to read the data from.
            The file should have the following columns:
            - CUSTOMER_ID
            - ORDER_NUMBER
            - MATERIAL_NUMBER
        future_file (str): CSV file to read the data from with
            the same columns as history_file.
        min_orders (int): The minimum number of orders a customer must have
            in both the history and future dataframes. Defaults to 1.

    Returns:
        A tuple of two dataframes. The first dataframe is the history
        dataframe and the second is the future dataframe, both with
        the following structure:
            The dataframe is grouped by CUSTOMER_ID and ORDER_NUMBER.
            The MATERIAL_NUMBER column is converted to a list of values.
            e.g.,
                CUSTOMER_ID ORDER_NUMBER MATERIAL_NUMBER
                1           1            [1, 2, 3]
                            2            [4, 5, 6, 7, 8]
    """
    def filter_data(file: str, is_future: bool = False) -> tuple[pd.DataFrame, set]:
        df = (
            pd.read_csv(file)
            .groupby(["CUSTOMER_ID", "ORDER_NUMBER"])
            .apply(lambda x: sorted(x["MATERIAL_NUMBER"].values))
        )
        customers_to_keep = df.reset_index()["CUSTOMER_ID"].value_counts()
        if is_future:
            return df, set(customers_to_keep[customers_to_keep >= min_orders].index)
        return df, set(customers_to_keep[customers_to_keep > min_orders].index)

    # Load and filter data
    history_df, past_customers_to_keep = filter_data(history_file)
    future_df, future_customers_to_keep = filter_data(future_file, is_future=True)

    # Find the intersection of customers who have at least k transactions in both
    # the history and future
    customers_to_keep = past_customers_to_keep.intersection(future_customers_to_keep)

    # Log the number of customers we deleted
    total = len(history_df.index.get_level_values("CUSTOMER_ID").unique())
    logging.info(
        f"Removed {total - len(customers_to_keep)} of {total} customers with <{min_orders} orders.")

     # Filter both DataFrames to keep only the customers in `customers_to_keep`
    history_df = history_df[
        history_df.index.get_level_values("CUSTOMER_ID").isin(customers_to_keep)
    ]
    future_df = future_df[
        future_df.index.get_level_values("CUSTOMER_ID").isin(customers_to_keep)
    ]

    # Return the processed dataframes
    return history_df, future_df


def partition_data_ids(
    history_df: pd.DataFrame,
    train_pct: float = 0.72,
    val_pct: float = 0.08,
    test_pct: float = 0.20,
    seed: int = 42,
    shuffle: bool = False,
) -> tuple[np.ndarray, np.ndarray, np.ndarray]:
    """Partition the customer IDs into training, validation, and test datasets.

    Args:
        history_df (pd.DataFrame): The dataframe with the history data.
        train_pct (float): The proportion of data to use for training. Defaults to 0.72.
        val_pct (float): The proportion of data to use for validation. Defaults to 0.08.
        test_pct (float): The proportion of data to use for testing. Defaults to 0.20.
        seed (int): The random seed to use for shuffling the data. Defaults to 42.
        shuffle (bool): Whether to shuffle the data. Defaults to True.

    Returns:
        Three numpy arrays: train_ids, val_ids, test_ids.
    """
    rng = np.random.default_rng(seed)
    assert train_pct + val_pct + test_pct == 1, "The percentages must add up to 1."

    # Extract all unique customer IDs
    customer_ids = history_df.index.get_level_values("CUSTOMER_ID").unique().to_numpy()

    # Shuffle the customer IDs
    if shuffle:
        rng.shuffle(customer_ids)

    # Determine the cutoffs for the training and validation sets
    total_customers = len(customer_ids)
    train_end_idx = int(train_pct * total_customers)
    val_end_idx = train_end_idx + int(val_pct * total_customers)

    train_ids = customer_ids[:train_end_idx]
    val_ids = customer_ids[train_end_idx:val_end_idx]
    test_ids = customer_ids[val_end_idx:]

    return train_ids, val_ids, test_ids


def handle_lastfm_1k(
    path: str,
    listen_threshold: int,
) -> None:
    """Handle the LastFM-1k dataset.

    Args:
        path (str): The path to the LastFM dataset.
        listen_threshold (int): The number of times a song must be listened to
    """
    # Load the data
    df = pd.read_csv(path, delimiter="\t", header=None, error_bad_lines=False)
    df = df.dropna(subset=[5]) # Drop rows with missing song names

    #Get all the songnames into a list, map each songname to a unique id
    song_names = df[5].unique()

    # Find the counts of each song
    song_counts = df[5].value_counts()

    # Remove songs that are played less than threshold
    logging.info(f"Number of unique songs before removing: {len(song_names)}")
    song_names = song_names[song_counts > listen_threshold]
    logging.info(f"Number of unique songs after removing: {len(song_names)}")

    song_ids = {}
    for idx, song_name in enumerate(song_names):
        song_ids[song_name] = idx + 1

    # Read line by line and create a dictionary of users
    users = {}
    current_user = 0
    for index, row in df.iterrows():
        song_name = row[5]
        # Check if the song is in the keys of the dictionary
        if song_name not in song_ids:
            continue
        user = int(row[0][-5::])
        if user % 100 == 0 and user != current_user:
            current_user = user
            logging.info(f"Reading current user: {user}/1000")
        date = datetime.strptime(row[1], "%Y-%m-%dT%H:%M:%SZ")
        song_id = song_ids[song_name]
        if user not in users:
            users[user] = []
        users[user].append((date, song_id))
    return users

def handle_lastfm_1b(
    path: str,
    listen_threshold: int,
) -> None:
    """Handle the lastfm-1b dataset.

    Args:
        path (str): The path to the lastfm-1b dataset.
        listen_threshold (int): The number of times a song must be listened to
    """
    # Load the data
<<<<<<< HEAD
    temp_df = pd.read_csv(path, delimiter="\t", header=None, usecols=[1])
    
    artist_old_ids = temp_df[1].unique()
    artist_counts = temp_df[1].value_counts()
    
    temp_df = pd.read_csv(path, delimiter="\t", header=None, usecols=[0])
    user_old_ids = temp_df[0].unique()
    
    temp_df = None
    
    logging.info(f"Number of unique artists before removing: {len(artist_old_ids)}")
    artist_old_ids = artist_old_ids[artist_counts > listen_threshold]
    logging.info(f"Number of unique artists after removing: {len(artist_old_ids)}")
    
    artist_ids = {}
    for idx, artist_old_id in enumerate(artist_old_ids):
        artist_ids[artist_old_id] = idx + 1
    
    user_ids = {}
    for idx, user_old_id in enumerate(user_old_ids):
        user_ids[user_old_id] = idx + 1
        
    chunk_df = pd.read_csv(path, delimiter="\t", header=None, usecols=[0,1,4], chunksize=10000000)
        
=======
    df = pd.read_csv(path, delimiter="\t")

    song_old_ids = df["tweet_trackId"].unique()
    song_counts = df["tweet_trackId"].value_counts()
    user_old_ids = df["tweet_userId"].unique()

    logging.info(f"Number of unique songs before removing: {len(song_old_ids)}")
    song_old_ids = song_old_ids[song_counts > listen_threshold]
    logging.info(f"Number of unique songs after removing: {len(song_old_ids)}")

    song_ids = {}
    for idx, song_old_id in enumerate(song_old_ids):
        song_ids[song_old_id] = idx + 1

    user_ids = {}
    for idx, user_old_id in enumerate(user_old_ids):
        user_ids[user_old_id] = idx + 1

>>>>>>> f6d5a663
    users = {}
    for i, chunk in enumerate(chunk_df):
        logging.info(f"Reading current line: {i * 10000000}/{1000000000}")
        for index, row in chunk.iterrows():
            cur_artist = row[1]
            cur_user = row[0]
            if cur_artist not in artist_ids:
                continue
            user = user_ids[cur_user]
            #Convert seconds since 1970 to datetime
            date = datetime.fromtimestamp(row[4])
        
            artist_id = artist_ids[cur_artist]
            if user not in users:
                users[user] = []
            users[user].append((date, artist_id))
    return users



def create_csvs(
    users: dict[int, list[tuple[datetime, int]]],
    dataset: str,
    months_for_baskets: int = 6
) -> None:
    """Create the csv files for the music datasets.

    Args:
        users (dict[int, list[tuple[datetime, int]]]): The users dictionary.
        dataset (str): The name of the dataset.
        months_for_baskets (int, optional): The number of months for each basket.
            Defaults to 6.
    """
    # For every user, sort the songs by date
    for user in users:
        users[user].sort(key=lambda x: x[0])

    # For every user, create baskets
    basket_count = 0
    item_count = 0
    for user in users:
        first_date = users[user][0][0]
        # Fix first date to beginning of the month
        first_date = datetime(first_date.year, first_date.month, 1)
        for i in range(len(users[user])):
            difference = int((users[user][i][0] - first_date).days / 30)
            basket_id = int(difference / months_for_baskets) + 1
            users[user][i] = (basket_id, users[user][i][1])
        # Get the maximum basket id
        max_basket_id = max([x[0] for x in users[user]])
        basket_count += max_basket_id
        item_count += len(users[user])

    # Print the number of users, average baskets per user, average songs per basket
    logging.info(f"Number of users: {len(users)}")
    logging.info(f"Average baskets per user: {basket_count / len(users)}")
    logging.info(f"Average songs per basket: {item_count / basket_count}")

    # Create the future and history dataframes
    future_df = pd.DataFrame(columns=["CUSTOMER_ID", "ORDER_NUMBER", "MATERIAL_NUMBER"])
    history_df = pd.DataFrame(columns=["CUSTOMER_ID", "ORDER_NUMBER", "MATERIAL_NUMBER"])
    for user in users:
        max_basket_id = max([x[0] for x in users[user]])
        half = int((max_basket_id + 1) / 2)
        history = []
        future = []
        # Split the baskets into history and future
        for basket_id, song_id in users[user]:
            if basket_id <= half:
                history.append((basket_id, song_id))
            else:
                future.append((basket_id, song_id))

        # Create the history dataframe
        history_df = pd.concat(
            [
                history_df,
                pd.DataFrame(
                    {
                        "CUSTOMER_ID": user,
                        "ORDER_NUMBER": [x[0] for x in history],
                        "MATERIAL_NUMBER": [x[1] for x in history],
                    }
                ),
            ]
        )

        # Create the future dataframe
        future_df = pd.concat(
            [
                future_df,
                pd.DataFrame(
                    {
                        "CUSTOMER_ID": user,
                        "ORDER_NUMBER": [x[0] for x in future],
                        "MATERIAL_NUMBER": [x[1] for x in future],
                    }
                ),
            ]
        )

    # Save the dataframes
    history_df.to_csv(f"data/{dataset}_history.csv", index=False)
    future_df.to_csv(f"data/{dataset}_future.csv", index=False)



def main(args: argparse.Namespace) -> None:
    """Create the csv files for the dataset."""
    # Give error if dataset is not lastfm or mmtd
<<<<<<< HEAD
    if args.dataset not in ["lastfm-1k", "lastfm-1b"]:
        raise ValueError("Dataset must be either 'lastfm-1k' or 'lastfm-1b'.")
    
    # Handle the LastFM dataset
    if args.dataset == "lastfm-1k":
        users = handle_lastfm_1k(args.path, args.listen_threshold)
        
    # Handle the MMTD dataset
    elif args.dataset == "lastfm-1b":
        users = handle_lastfm_1b(args.path, args.listen_threshold)
    
=======
    if args.dataset not in ["lastfm", "mmtd"]:
        raise ValueError("Dataset must be either 'lastfm' or 'mmtd'.")

    # Handle the LastFM dataset
    if args.dataset == "lastfm":
        users = handle_lastfm(args.path, args.listen_threshold)

    # Handle the MMTD dataset
    elif args.dataset == "mmtd":
        users = handle_mmtd(args.path, args.listen_threshold)

>>>>>>> f6d5a663
    create_csvs(users, args.dataset, args.months_for_baskets)


if __name__ == "__main__":
    # Create the argument parser.
    parser = argparse.ArgumentParser(
        formatter_class=argparse.ArgumentDefaultsHelpFormatter
    )

    parser.add_argument(
        "--dataset", type=str, help="The dataset to use.", default="lastfm-1b"
    )

    parser.add_argument(
        "--path", type=str, help="The path to read the data from.", default="data/LFM-1b/LFM-1b_LEs.txt"
    )

    parser.add_argument(
        "--months_for_baskets", help="Time intervals to create baskets.", type=int, default=1
    )

    parser.add_argument(
        "--listen_threshold", help="If a song is listened less then the amount in the whole dataset, it is removed.", type=int, default=200
    )

    # Parse the arguments.
    args = parser.parse_args()

    # Set up logging.
    logging.basicConfig(
        level=logging.INFO,
        format="%(asctime)s %(message)s",
        datefmt="%H:%M:%S",
    )

    # Print command line arguments.
    logging.info(f"{args=}")

    main(args)
    <|MERGE_RESOLUTION|>--- conflicted
+++ resolved
@@ -179,7 +179,6 @@
         listen_threshold (int): The number of times a song must be listened to
     """
     # Load the data
-<<<<<<< HEAD
     temp_df = pd.read_csv(path, delimiter="\t", header=None, usecols=[1])
     
     artist_old_ids = temp_df[1].unique()
@@ -187,43 +186,23 @@
     
     temp_df = pd.read_csv(path, delimiter="\t", header=None, usecols=[0])
     user_old_ids = temp_df[0].unique()
-    
+
     temp_df = None
-    
+
     logging.info(f"Number of unique artists before removing: {len(artist_old_ids)}")
     artist_old_ids = artist_old_ids[artist_counts > listen_threshold]
     logging.info(f"Number of unique artists after removing: {len(artist_old_ids)}")
-    
+
     artist_ids = {}
     for idx, artist_old_id in enumerate(artist_old_ids):
         artist_ids[artist_old_id] = idx + 1
-    
+
     user_ids = {}
     for idx, user_old_id in enumerate(user_old_ids):
         user_ids[user_old_id] = idx + 1
-        
+
     chunk_df = pd.read_csv(path, delimiter="\t", header=None, usecols=[0,1,4], chunksize=10000000)
         
-=======
-    df = pd.read_csv(path, delimiter="\t")
-
-    song_old_ids = df["tweet_trackId"].unique()
-    song_counts = df["tweet_trackId"].value_counts()
-    user_old_ids = df["tweet_userId"].unique()
-
-    logging.info(f"Number of unique songs before removing: {len(song_old_ids)}")
-    song_old_ids = song_old_ids[song_counts > listen_threshold]
-    logging.info(f"Number of unique songs after removing: {len(song_old_ids)}")
-
-    song_ids = {}
-    for idx, song_old_id in enumerate(song_old_ids):
-        song_ids[song_old_id] = idx + 1
-
-    user_ids = {}
-    for idx, user_old_id in enumerate(user_old_ids):
-        user_ids[user_old_id] = idx + 1
-
->>>>>>> f6d5a663
     users = {}
     for i, chunk in enumerate(chunk_df):
         logging.info(f"Reading current line: {i * 10000000}/{1000000000}")
@@ -334,7 +313,6 @@
 def main(args: argparse.Namespace) -> None:
     """Create the csv files for the dataset."""
     # Give error if dataset is not lastfm or mmtd
-<<<<<<< HEAD
     if args.dataset not in ["lastfm-1k", "lastfm-1b"]:
         raise ValueError("Dataset must be either 'lastfm-1k' or 'lastfm-1b'.")
     
@@ -346,19 +324,6 @@
     elif args.dataset == "lastfm-1b":
         users = handle_lastfm_1b(args.path, args.listen_threshold)
     
-=======
-    if args.dataset not in ["lastfm", "mmtd"]:
-        raise ValueError("Dataset must be either 'lastfm' or 'mmtd'.")
-
-    # Handle the LastFM dataset
-    if args.dataset == "lastfm":
-        users = handle_lastfm(args.path, args.listen_threshold)
-
-    # Handle the MMTD dataset
-    elif args.dataset == "mmtd":
-        users = handle_mmtd(args.path, args.listen_threshold)
-
->>>>>>> f6d5a663
     create_csvs(users, args.dataset, args.months_for_baskets)
 
 
@@ -397,5 +362,4 @@
     # Print command line arguments.
     logging.info(f"{args=}")
 
-    main(args)
-    +    main(args)